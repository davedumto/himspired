<<<<<<< HEAD
import React from "react";
=======


>>>>>>> 474905c2

const Empowering = () => {
    return (
        <div className="w-full lg:px-[120px] relative lg:h-[215px] mt-[3em]" >
            <div className="w-full flex flex-col lg:flex-row  items-center justify-between h-full relative px-[2em]">
                <div className="lg:w-[60%] h-full" >
                    <h1 className=" text-[40px] font-moon font-bold">
                        Empowering Style,
                        <span className=" text-grey"> Inspiring Confidence</span>
                    </h1>
                </div>
                <div className="lg:w-[40%] flex items-end h-full relative mt-[">
                    <p className="  text-[#1E1E1E] leading-[23px] mt-[1em]  text-[18px] font-kiona font-normal">
                        At <span className=" text-[#68191E]" >Himspired</span>, we redefine the thrifting experience by curating timeless, high-quality pieces that merge vintage charm with modern sophistication. This isn’t just secondhand—it’s pre-loved luxury made affordable, thoughtfully selected for those who value elegance, individuality, and style with a story. We believe looking luxurious shouldn’t come at a high cost. Every item is a statement, crafted to inspire confidence and elevate your personal aesthetic—without compromising your budget.
                    </p>
                </div>
            </div>
        </div>
    );
};

export default Empowering;<|MERGE_RESOLUTION|>--- conflicted
+++ resolved
@@ -1,9 +1,5 @@
-<<<<<<< HEAD
-import React from "react";
-=======
 
 
->>>>>>> 474905c2
 
 const Empowering = () => {
     return (
