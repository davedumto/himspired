--- conflicted
+++ resolved
@@ -4,19 +4,11 @@
 
 const JoinTheTeam = () => {
     return (
-<<<<<<< HEAD
-        <div className="w-full mt-[120px]  px-[120px] relative" >
-            <div className="w-full flex  items-start justify-between h-full relative">
-                <div className="w-[60%] h-full" >
-                    <H fontFamily="moon" className=" text-[28px] uppercase">
-                        Be part of the  <span className=" text-primary">Himspired</span><br/>team
-=======
         <div className="w-full lg:mt-[120px] px-[2em] mt-[2em]  lg:px-[120px] relative" >
             <div className="w-full flex flex-col lg:flex-row  items-start justify-between h-full relative">
                 <div className="lg:w-[60%] h-full" >
                     <H fontFamily="moon" className=" text-4xl uppercase">
                         Be part of the  <span className=" text-primary">Himspire</span><br/>team
->>>>>>> 474905c2
                     </H>
                 </div>
                 <div className="lg:w-[40%] flex flex-col items-end h-full relative ">
