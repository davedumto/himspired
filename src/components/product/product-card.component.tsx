import Image from "next/image";
import { P } from "../common/typography";
import { Plus } from 'lucide-react';
import { useRouter } from "next/navigation";
import { motion, AnimatePresence } from "framer-motion";
import { useAppDispatch } from "@/redux/hooks";
import { MouseEvent } from "react";
import { addItem } from "@/redux/slices/cartSlice";

interface ProductProps {
  className?: string;
  title: string;
  image: string;
  category: string;
  price: string;
  id: number;
  delay?: number;
  description?: string;
  size?: string;
  availability?: boolean;
}

const ProductCard = ({ 
  title, 
  className = "", 
  category, 
  price, 
  image, 
  id, 
  delay,
  description = "",
  size = "One Size",
  availability = true 
}: ProductProps) => {
  const router = useRouter();
  const dispatch = useAppDispatch();

  const handleClick = (e: MouseEvent) => {
    e.stopPropagation();
    const slug = title.toLowerCase().replace(/\s+/g, '-');
    router.push(`/shop/${id}/${slug}`);
<<<<<<< HEAD
  };

  const handleAddToCart = (e: MouseEvent) => {
    e.stopPropagation();
    
    // Create data object that matches ClothingItem interface
    const data = {
      id: id.toString(), // Convert to string to match cart slice expectations
      title: title,
      category: category,
      image: image,
      price: parseFloat(price.replace(/[^\d.]/g, '')), // Convert price string to number, removing currency symbols
      description: description,
      size: size,
      availability: availability,
      stock: 1, // Default stock value, adjust as needed
      mainImage: image // Use image as mainImage, adjust if needed
    };

    dispatch(addItem(data));
  };

=======
  };

  const dispatch = useAppDispatch()
  
  const data = {
    id: id,
    title: title,
    category: category,
    image: image,
    price: parseFloat(price.replace(/,/g, '')) // Convert string price to number
  }

>>>>>>> 0282cf6c
  return (
    <AnimatePresence>
      <motion.div
        onClick={handleClick}
        className={`${className} mb-[70px] cursor-pointer hover:scale-[1.05] duration-700 transition`}
        initial={{ opacity: 0, y: 50 }}
        animate={{ opacity: 1, y: 0 }}
        exit={{ opacity: 0, y: 50 }}
        transition={{ duration: 0.5, delay }}
      >
        <div className="w-full flex items-center justify-center">
          <Image alt={title} src={image || "/placeholder.svg"} width={150} height={150} />
        </div>
        
        <div className="w-full mt-[38px]">
          <P fontFamily="activo" className="text-[10px] font-normal uppercase text-[#1E1E1E80] text-center font-activo">
            {category}
          </P>
          <P fontFamily="activo" className="text-xs md:text-base font-normal uppercase text-[#000] text-center font-activo mt-[8px]">
            {title}
          </P>
          <P fontFamily="activo" className="text-xs md:text-base font-normal uppercase text-[#000] text-center font-activo mt-[8px]">
            ₦{price}
          </P>
        </div>
        
        <div className="w-full flex flex-col items-center justify-center mt-[26px]">
<<<<<<< HEAD
          <div 
            onClick={handleAddToCart}
            className="w-12 cursor-pointer h-12 rounded-full flex items-center justify-center bg-[#F4F4F4] hover:bg-[#E4E4E4] transition-colors duration-200"
          >
=======
          <div onClick={(e) => {
            e.stopPropagation();
            dispatch(addItem(data))
          }} className="w-12 cursor-pointer h-12 rounded-full flex items-center justify-center bg-[#F4F4F4]">
>>>>>>> 0282cf6c
            <Plus size={14} color="#1E1E1E" />
          </div>
        </div>
      </motion.div>
    </AnimatePresence>
  );
};

export default ProductCard;<|MERGE_RESOLUTION|>--- conflicted
+++ resolved
@@ -39,30 +39,6 @@
     e.stopPropagation();
     const slug = title.toLowerCase().replace(/\s+/g, '-');
     router.push(`/shop/${id}/${slug}`);
-<<<<<<< HEAD
-  };
-
-  const handleAddToCart = (e: MouseEvent) => {
-    e.stopPropagation();
-    
-    // Create data object that matches ClothingItem interface
-    const data = {
-      id: id.toString(), // Convert to string to match cart slice expectations
-      title: title,
-      category: category,
-      image: image,
-      price: parseFloat(price.replace(/[^\d.]/g, '')), // Convert price string to number, removing currency symbols
-      description: description,
-      size: size,
-      availability: availability,
-      stock: 1, // Default stock value, adjust as needed
-      mainImage: image // Use image as mainImage, adjust if needed
-    };
-
-    dispatch(addItem(data));
-  };
-
-=======
   };
 
   const dispatch = useAppDispatch()
@@ -75,7 +51,6 @@
     price: parseFloat(price.replace(/,/g, '')) // Convert string price to number
   }
 
->>>>>>> 0282cf6c
   return (
     <AnimatePresence>
       <motion.div
@@ -103,17 +78,10 @@
         </div>
         
         <div className="w-full flex flex-col items-center justify-center mt-[26px]">
-<<<<<<< HEAD
-          <div 
-            onClick={handleAddToCart}
-            className="w-12 cursor-pointer h-12 rounded-full flex items-center justify-center bg-[#F4F4F4] hover:bg-[#E4E4E4] transition-colors duration-200"
-          >
-=======
           <div onClick={(e) => {
             e.stopPropagation();
             dispatch(addItem(data))
           }} className="w-12 cursor-pointer h-12 rounded-full flex items-center justify-center bg-[#F4F4F4]">
->>>>>>> 0282cf6c
             <Plus size={14} color="#1E1E1E" />
           </div>
         </div>
