--- conflicted
+++ resolved
@@ -1,10 +1,3 @@
-<<<<<<< HEAD
-import Fashion from "./_Home/components/Fashion";
-import Newsletter from "./_Home/components/Newsletter";
-import Owners from "./_Home/components/Owners";
-import Products from "./_Home/components/Products";
-
-=======
 "use client"
 
 import { motion } from "framer-motion"
@@ -13,7 +6,6 @@
 import Owners from "./_Home/components/Owners"
 import Products from "./_Home/components/Products"
 import { useLoading } from "@/context/LoadingContext"
->>>>>>> 474905c2
 
 export default function Home() {
   const { isLoading } = useLoading()
