--- conflicted
+++ resolved
@@ -1,11 +1,5 @@
 "use client";
 
-<<<<<<< HEAD
-import { useState, useEffect } from "react";
-import { motion, useSpring, AnimatePresence } from "framer-motion";
-import MainSection from "./ScrollSection";
-import { ClothQuery } from "@/sanity/queries";
-=======
 import { useState, useEffect, useRef } from "react";
 import { motion, AnimatePresence } from "framer-motion";
 import {
@@ -24,7 +18,7 @@
   vintageProducts,
   modernProducts,
 } from "@/data/products";
->>>>>>> 13032248
+import { ClothQuery } from "@/sanity/queries";
 
 // Define our sections with their components and data
 const SECTIONS = [
@@ -164,25 +158,6 @@
   }, [])
 
   return (
-<<<<<<< HEAD
-    <div className="relative overflow-hidden">
-      <motion.div
-        className="fixed bottom-0 left-0 right-0 h-2 bg-primary origin-left z-50"
-        style={{ scaleX: progress, opacity }}
-      />
-      <AnimatePresence mode="wait">
-        <motion.h1
-          key={currentSection}
-          className="text-4xl fixed left-32 top-32"
-          initial={{ opacity: 0, y: 20 }}
-          animate={{ opacity, y: 0 }}
-          exit={{ opacity: 0, y: -20 }}
-          transition={{
-            duration: 0.5,
-            ease: "easeInOut",
-            opacity: { duration: 0.4 },
-            exit: { duration: 0.4 },
-=======
     <div
       className="relative pt-8 md:pt-16 xl:pt-24 pb-24 mt-[5em] lg:mt-0"
       ref={containerRef}
@@ -225,7 +200,6 @@
             align: "start",
             loop: false,
             duration: 50, // Slow down the transition speed (in milliseconds)
->>>>>>> 13032248
           }}
         >
           <CarouselContent>
