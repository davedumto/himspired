import type { Config } from "tailwindcss";
import plugin from "tailwindcss/plugin";

export default {
  content: [
    "./pages/**/*.{js,ts,jsx,tsx,mdx}",
    "./components/**/*.{js,ts,jsx,tsx,mdx}",
    "./app/**/*.{js,ts,jsx,tsx,mdx}",
    "./src/pages/**/*.{js,ts,jsx,tsx,mdx}",
    "./src/components/**/*.{js,ts,jsx,tsx,mdx}",
    "./src/app/**/*.{js,ts,jsx,tsx,mdx}",
  ],
  theme: {
    extend: {
      colors: {
        background: "var(--background)",
        foreground: "var(--foreground)",
        primary: "#68191E",
<<<<<<< HEAD
        "gray-250": "#7E7E7E",
        "gray-850": "#1E1E1E",
=======
        "dark-grey": "#1E1E1E",
        grey: "#7E7E7E",
>>>>>>> f4627049
        "white-100": "#FFF3E3",
        "white-200": "#F4F4F4",
      },
      spacing: {
        32.5: "130px",
        30: "120px",
        15: "60px",
        12.5: "50px",
        7.5: "30px",
      },
      borderRadius: {
        25: "100px",
      },
      fontFamily: {
        activo: ["Archivo", "sans-serif"],
        moon: ["Moon", "sans-serif"],
        kiona:['Kiona',"sans-serif"]
      },
    },
  },
  plugins: [
    plugin(function ({ addBase }) {
      addBase({
        "@font-face": {
          fontFamily: "Archivo",
          fontWeight: "300",
          fontStyle: "light",
          src: 'url("/fonts/Archivo-Light.ttf") format("truetype")',
        },
      });
      addBase({
        "@font-face": {
          fontFamily: "Archivo",
          fontWeight: "400",
          fontStyle: "normal",
          src: 'url("/fonts/Archivo-Regular.ttf") format("truetype")',
        },
      });
      addBase({
        "@font-face": {
          fontFamily: "Archivo",
          fontWeight: "600",
          fontStyle: "semi-bold",
          src: 'url("/fonts/Archivo-SemiBold.ttf") format("truetype")',
        },
      });
      addBase({
        "@font-face": {
          fontFamily: "Archivo",
          fontWeight: "700",
          fontStyle: "bold",
          src: 'url("/fonts/Archivo-Bold.ttf") format("truetype")',
        },
      });
      addBase({
        "@font-face": {
          fontFamily: "Moon",
          fontWeight: "400",
          fontStyle: "normal",
          src: 'url("/fonts/Moon-Walk.otf") format("truetype")',
        },
      });
      addBase({
        "@font-face": {
          fontFamily: "Moon",
          fontWeight: "700",
          fontStyle: "bold",
          src: 'url("/fonts/Moon-Walk.ttf") format("truetype")',
        },
      });
      addBase({
        "@font-face": {
          fontFamily: "Kiona",
          fontWeight: "400",
          fontStyle: "normal",
          src: 'url("/fonts/Kiona-Regular.woff") format("truetype")',
        },
      });
    }),
  ],
} satisfies Config;<|MERGE_RESOLUTION|>--- conflicted
+++ resolved
@@ -16,13 +16,8 @@
         background: "var(--background)",
         foreground: "var(--foreground)",
         primary: "#68191E",
-<<<<<<< HEAD
         "gray-250": "#7E7E7E",
         "gray-850": "#1E1E1E",
-=======
-        "dark-grey": "#1E1E1E",
-        grey: "#7E7E7E",
->>>>>>> f4627049
         "white-100": "#FFF3E3",
         "white-200": "#F4F4F4",
       },
